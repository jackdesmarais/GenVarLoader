--- conflicted
+++ resolved
@@ -93,20 +93,12 @@
         ]  # target lengths
         - 1  # idx within region
         + 4 * np.arange(4)[:, None]  # adjust by region/contig offset
-<<<<<<< HEAD
-    ).astype(np.int32)
-    dummy_genos = SparseGenotypes.from_offsets(
-        v_idxs.ravel(),
-        (4, 4, 1),
-        np.arange(0, 4 * 4 + 1, dtype=np.int64),  # every entry has 1 variant
-=======
     )
     shape = (4, 4, 1)
     dummy_genos = SparseGenotypes.from_offsets(
         data=v_idxs.ravel(),
         shape=shape,
         offsets=np.arange(0, 4 * 4 + 1, dtype=np.int64),  # every entry has 1 variant
->>>>>>> 7dfd4eba
     )
 
     dummy_haps = Haps(dummy_ref, dummy_vars, dummy_genos, False, None)
