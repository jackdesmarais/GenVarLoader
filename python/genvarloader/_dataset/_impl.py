from __future__ import annotations

import json
from collections.abc import Iterable, Sequence
from pathlib import Path
from typing import Callable, Generic, Literal, TypeVar, cast, overload

import numpy as np
import polars as pl
import seqpro as sp
from attrs import define, evolve, field
from genoray._svar import SparseGenotypes
from genoray._utils import ContigNormalizer
from loguru import logger
from numpy.typing import NDArray
from typing_extensions import NoReturn, Self, assert_never

from .._ragged import (
    INTERVAL_DTYPE,
    Ragged,
    RaggedAnnotatedHaps,
    RaggedIntervals,
    RaggedSeqs,
    is_rag_dtype,
    reverse,
    reverse_complement,
    to_padded,
)
from .._torch import TORCH_AVAILABLE, TorchDataset, get_dataloader
from .._types import DTYPE, AnnotatedHaps, Idx
from .._utils import idx_like_to_array, lengths_to_offsets, normalize_contig_name
from ._indexing import DatasetIndexer
from ._rag_variants import RaggedVariants
from ._reconstruct import Haps, HapsTracks, Ref, RefTracks, Tracks
from ._reference import Reference
from ._utils import bed_to_regions, regions_to_bed

if TORCH_AVAILABLE:
    import torch
    import torch.utils.data as td


_py_open = open


@define(frozen=True)
class Dataset:
    """A dataset of genotypes, reference sequences, and intervals.

    .. note::

        This class is not meant to be instantiated directly. Use the :py:meth:`Dataset.open() <genvarloader.Dataset.open()>`
        method to open a dataset after writing the data with :py:func:`genvarloader.write()` or the GenVarLoader CLI.

    GVL Datasets act like a collection of lazy ragged arrays that can be lazily subset or eagerly indexed as a 2D NumPy array. They
    have an effective shape of :code:`(n_regions, n_samples, [tracks], [ploidy], output_length)`, but only the region and sample
    dimensions can be indexed directly since the return value is generally a tuple of arrays.

    **Eager indexing**

    .. code-block:: python

        dataset[0, 9]  # first region, 10th sample
        dataset[:10]  # first 10 regions and all samples
        dataset[:10, :5]  # first 10 regions and 5 samples
        dataset[[2, 2], [0, 1]]  # 3rd region, 1st and 2nd samples

    **Lazy indexing**

    See :meth:`Dataset.subset_to() <Dataset.subset_to()>`. This is useful, for example, to create
    splits for training, validation, and testing, or filter out regions or samples after writing a full dataset.
    This is also necessary if you intend to create a Pytorch :class:`DataLoader <torch.utils.data.DataLoader>`
    from the Dataset using :meth:`Dataset.to_dataloader() <Dataset.to_dataloader()>`.

    **Return values**

    The return value depends on the :code:`Dataset` state, namely :attr:`sequence_type <Dataset.sequence_type>`,
    :attr:`active_tracks <Dataset.active_tracks>`, :attr:`return_indices <Dataset.return_indices>`, and :attr:`transform <Dataset.transform>`.
    These can all be modified after opening a :code:`Dataset` using the following methods:
    - :meth:`Dataset.with_seqs() <Dataset.with_seqs()>`
    - :meth:`Dataset.with_tracks() <Dataset.with_tracks()>`
    - :meth:`Dataset.with_indices() <Dataset.with_indices()>`
    - :meth:`Dataset.with_transform() <Dataset.with_transform()>`
    """

    @overload
    @staticmethod
    def open(
        path: str | Path,
        reference: None = None,
        jitter: int = 0,
        rng: int | np.random.Generator | None = False,
        deterministic: bool = True,
        rc_neg: bool = True,
    ) -> RaggedDataset[None, MaybeRTRK]: ...
    @overload
    @staticmethod
    def open(
        path: str | Path,
        reference: str | Path | Reference,
        jitter: int = 0,
        rng: int | np.random.Generator | None = False,
        deterministic: bool = True,
        rc_neg: bool = True,
    ) -> RaggedDataset[RaggedSeqs, MaybeRTRK]: ...
    @staticmethod
    def open(
        path: str | Path,
        reference: str | Path | Reference | None = None,
        jitter: int = 0,
        rng: int | np.random.Generator | None = False,
        deterministic: bool = True,
        rc_neg: bool = True,
    ) -> RaggedDataset[MaybeRSEQ, MaybeRTRK]:
        """Open a dataset from a path. If no reference genome is provided, the dataset cannot yield sequences.
        Will initialize the dataset such that it will return tracks and haplotypes (reference sequences if no genotypes) if possible.
        If tracks are available, they will be set to be returned in alphabetical order.

        Parameters
        ----------
        path
            Path to a dataset.
        reference
            Path to a reference genome.
        jitter
            Amount of jitter to use, cannot be more than the maximum jitter of the dataset.
        rng
            Random seed or np.random.Generator for any stochastic operations.
        deterministic
            Whether to use randomized or deterministic algorithms. If set to True, this will disable random
            shifting of longer-than-requested haplotypes.
        rc_neg
            Whether to reverse-complement sequences and reverse tracks on negative strands.
        """
        path = Path(path)
        if not path.exists():
            raise FileNotFoundError(f"{path} does not exist.")

        # read metadata
        with _py_open(path / "metadata.json") as f:
            metadata = json.load(f)
        samples: list[str] = metadata["samples"]
        contigs: list[str] = metadata["contigs"]
        ploidy: int | None = metadata.get("ploidy", None)
        max_jitter: int = metadata.get("max_jitter", 0)

        # read input regions and generate index map
        bed = pl.read_ipc(path / "input_regions.arrow")
        r_idx_map = bed["r_idx_map"].to_numpy().astype(np.intp)
        idxer = DatasetIndexer.from_region_and_sample_idxs(
            r_idx_map, np.arange(len(samples)), samples
        )
        bed = bed.drop("r_idx_map")
        sorted_bed = sp.bed.sort(bed)
        regions = bed_to_regions(sorted_bed, contigs)

        has_genotypes = (path / "genotypes").exists()
        if has_genotypes:
            if ploidy is None:
                raise ValueError("Malformed dataset: found genotypes but not ploidy.")

        has_intervals = (path / "intervals").exists()

        match reference, has_genotypes, has_intervals:
            case _, False, False:
                raise RuntimeError(
                    "Malformed dataset: neither genotypes nor intervals found."
                )
            case None, True, False:
                raise RuntimeError(
                    "No reference: dataset only has genotypes but no reference was given."
                    " Resulting dataset would have nothing to return."
                )
            case None, _, True:
                seqs = None
                tracks = Tracks.from_path(path, len(regions), len(samples))
                tracks = tracks.with_tracks(list(tracks.intervals))
                reconstructor = tracks
            case reference, False, True:
                logger.info(
                    "Loading reference genome into memory. This typically has a modest memory footprint (a few GB) and greatly improves performance."
                )
                if isinstance(reference, Reference):
                    _reference = reference
                else:
                    _reference = Reference.from_path(reference, contigs)
                seqs = Ref(reference=_reference)
                tracks = Tracks.from_path(path, len(regions), len(samples))
                tracks = tracks.with_tracks(list(tracks.intervals))
                reconstructor = RefTracks(seqs=seqs, tracks=tracks)
            case reference, True, False:
                logger.info(
                    "Loading reference genome into memory. This typically has a modest memory footprint (a few GB) and greatly improves performance."
                )
                if isinstance(reference, Reference):
                    _reference = reference
                else:
                    _reference = Reference.from_path(reference, contigs)
                assert ploidy is not None
                seqs = Haps.from_path(
                    path,
                    reference=_reference,
                    regions=regions,
                    samples=samples,
                    ploidy=ploidy,
                )
                tracks = None
                reconstructor = seqs
            case reference, True, True:
                logger.info(
                    "Loading reference genome into memory. This typically has a modest memory footprint (a few GB) and greatly improves performance."
                )
                if isinstance(reference, Reference):
                    _reference = reference
                else:
                    _reference = Reference.from_path(reference, contigs)
                assert ploidy is not None
                seqs = Haps.from_path(
                    path,
                    reference=_reference,
                    regions=regions,
                    samples=samples,
                    ploidy=ploidy,
                )
                tracks = Tracks.from_path(path, len(regions), len(samples))
                tracks = tracks.with_tracks(list(tracks.intervals))
                reconstructor = HapsTracks(haps=seqs, tracks=tracks)
            case reference, has_genotypes, has_intervals:
                assert_never(reference)
                assert_never(has_genotypes)
                assert_never(has_intervals)

        if seqs is not None:
            cnorm = ContigNormalizer(seqs.reference.contigs)
            contig_lengths = dict(
                zip(seqs.reference.contigs, np.diff(seqs.reference.offsets))
            )
            ds_contigs = bed["chrom"].unique().to_list()
            normed_contigs = cnorm.norm(ds_contigs)
            if any(c is None for c in normed_contigs):
                raise ValueError(
                    "Some regions in the dataset can not be mapped to a contig in the reference genome."
                )
            normed_contigs = cast(list[str], normed_contigs)
            replacer = {
                c: contig_lengths[norm_c]
                for c, norm_c in zip(ds_contigs, normed_contigs)
            }
            out_of_bounds = bed.select(
                (pl.col("chromStart") >= pl.col("chrom").replace_strict(replacer)).any()
            ).item()
            if out_of_bounds:
                logger.warning(
                    "Some regions in the dataset have a start coordinate that is out"
                    " of bounds for the reference genome provided. This may happen if"
                    " the dataset's regions are for a different reference genome."
                )

        dataset = RaggedDataset(
            path=path,
            output_length="ragged",
            max_jitter=max_jitter,
            jitter=jitter,
            contigs=contigs,
            return_indices=False,
            rc_neg=rc_neg,
            transform=None,
            deterministic=deterministic,
            _idxer=idxer,
            _full_bed=bed,
            _full_regions=regions,
            _seqs=seqs,
            _tracks=tracks,
            _recon=reconstructor,
            _rng=np.random.default_rng(rng),
        )

        logger.info(f"Opened dataset:\n{dataset}")

        return dataset

    def with_settings(
        self,
        jitter: int | None = None,
        rng: int | np.random.Generator | None = None,
        deterministic: bool | None = None,
        rc_neg: bool | None = None,
    ) -> Self:
        """Modify settings of the dataset, returning a new dataset without modifying the old one.

        Parameters
        ----------
        jitter
            How much jitter to use. Must be non-negative and <= the :attr:`max_jitter <genvarloader.Dataset.max_jitter>` of the dataset.
        rng
            Random seed or np.random.Generator for non-deterministic operations e.g. jittering and shifting longer-than-requested haplotypes.
        deterministic
            Whether to use randomized or deterministic algorithms. If set to True, this will disable random
            shifting of longer-than-requested haplotypes and, for unphased variants, will enable deterministic variant assignment
            and always apply the highest CCF group. Note that for unphased variants, this will mean not all possible haplotypes
            can be returned.
        rc_neg
            Whether to reverse-complement sequences and reverse tracks on negative strands.
        """
        to_evolve = {}

        if jitter is not None:
            if jitter < 0:
                raise ValueError(f"Jitter ({jitter}) must be a non-negative integer.")
            elif jitter > self.max_jitter:
                raise ValueError(
                    f"Jitter ({jitter}) must be less than or equal to the maximum jitter of the dataset ({self.max_jitter})."
                )

            if jitter != self.jitter:
                if isinstance(self.output_length, int):
                    min_r_len: int = (
                        self._full_regions[:, 2] - self._full_regions[:, 1]
                    ).min()
                    max_output_length = min_r_len + 2 * self.max_jitter
                    eff_length = self.output_length + 2 * jitter

                    if eff_length > max_output_length:
                        raise ValueError(
                            f"Jitter-expanded output length (out_len={self.output_length}) + 2 * ({jitter=}) = {eff_length} must be less"
                            f" than or equal to the maximum output length of the dataset ({max_output_length})."
                            f" The maximum output length is the minimum region length ({min_r_len}) + 2 * (max_jitter={self.max_jitter})."
                        )

                to_evolve["jitter"] = jitter

        if rng is not None:
            to_evolve["rng"] = np.random.default_rng(rng)

        if deterministic is not None:
            to_evolve["deterministic"] = deterministic

        if rc_neg is not None:
            to_evolve["rc_neg"] = rc_neg

        return evolve(self, **to_evolve)

    def with_len(
        self, output_length: Literal["ragged", "variable"] | int
    ) -> ArrayDataset | RaggedDataset:
        """Modify the output length of the dataset, returning a new dataset without modifying the old one.

        Parameters
        ----------
        output_length
            The output length. Can be set to :code:`"ragged"` or :code:`"variable"` to allow for variable length sequences.
            If set to an integer, all sequences will be padded or truncated to this length. See the
            `online documentation <https://genvarloader.readthedocs.io/en/latest/dataset.html>`_ for more information.
        """
        if isinstance(output_length, int):
            if output_length < 1:
                raise ValueError(
                    f"Output length ({output_length}) must be a positive integer."
                )
            min_r_len: int = (self._full_regions[:, 2] - self._full_regions[:, 1]).min()
            max_output_length = min_r_len + 2 * self.max_jitter
            eff_length = output_length + 2 * self.jitter

            if eff_length > max_output_length:
                raise ValueError(
                    f"Jitter-expanded output length (out_len={self.output_length}) + 2 * ({self.jitter=}) = {eff_length} must be less"
                    f" than or equal to the maximum output length of the dataset ({max_output_length})."
                    f" The maximum output length is the minimum region length ({min_r_len}) + 2 * (max_jitter={self.max_jitter})."
                )

            return ArrayDataset(
                path=self.path,
                output_length=output_length,
                max_jitter=self.max_jitter,
                jitter=self.jitter,
                contigs=self.contigs,
                return_indices=self.return_indices,
                rc_neg=self.rc_neg,
                transform=self.transform,
                deterministic=self.deterministic,
                _idxer=self._idxer,
                _full_bed=self._full_bed,
                _full_regions=self._full_regions,
                _seqs=self._seqs,
                _tracks=self._tracks,
                _recon=self._recon,
                _rng=self._rng,
            )
        else:
            return RaggedDataset(
                path=self.path,
                output_length=output_length,
                max_jitter=self.max_jitter,
                jitter=self.jitter,
                contigs=self.contigs,
                return_indices=self.return_indices,
                rc_neg=self.rc_neg,
                transform=self.transform,
                deterministic=self.deterministic,
                _idxer=self._idxer,
                _full_bed=self._full_bed,
                _full_regions=self._full_regions,
                _seqs=self._seqs,
                _tracks=self._tracks,
                _recon=self._recon,
                _rng=self._rng,
            )

    def with_seqs(
        self, kind: Literal["reference", "haplotypes", "annotated", "variants"] | None
    ):
        """Return a new dataset with the specified sequence type. The sequence type can be one of the following:

        - :code:`"reference"`: reference sequences.
        - :code:`"haplotypes"`: personalized haplotype sequences.
        - :code:`"annotated"`: annotated haplotype sequences, which includes personalized haplotypes along with annotations.
        - :code:`"variants"`: no sequences, just variants as :class:`RaggedVariants`

        Annotated haplotypes are returned as the :class:`~genvarloader._types.AnnotatedHaps` class which is roughly:

        .. code-block:: python

            class AnnotatedHaps:
                haps: NDArray[np.bytes_]
                var_idxs: NDArray[np.int32]
                ref_coords: NDArray[np.int32]

        where :code:`haps` are the haplotypes as bytes/S1, and :code:`var_idxs` and :code:`ref_coords` are
        arrays with the same shape as :code:`haps` that annotate every nucleotide with the variant index and
        reference coordinate it corresponds to. A variant index of -1 corresponds to a reference nucleotide, and a reference
        coordinate of -1 corresponds to padded nucleotides that were added for regions beyond the bounds of the reference genome.
        i.e. if the region's start position is negative or the end position is beyond the end of the reference genome.

        For example, a toy result for :code:`chr1:1-10` could be:

        .. code-block:: text

            haps:        A C G  T ...  T T  A ...
            var_idxs:   -1 3 3 -1 ... -1 4 -1 ...
            ref_coords:  1 2 2  3 ...  6 7  9 ...

        where variant 3 is a 1 bp :code:`CG` insertion and variant 4 is a 1 bp deletion :code:`T-`. Note that the first nucleotide
        of every indel maps to a reference position since :func:`gvl.write() <genvarloader.write()>` expects that variants
        are all left-aligned.

        .. important::

            The :code:`var_idxs` are numbered with respect to the full set of variants even if the variants were extracted from per-chromosome VCFs/PGENs.
            So a variant index of 0 corresponds to the first variant across all chromosomes. Thus, if you want to map the variant index to per-chromosome VCFs/PGENs, you will
            need to subtract the number of variants on all other chromosomes before the variant index to get the correct variant index in the VCF/PGEN. Relevant values
            can be obtained by instantiating a `gvl.Variants` class from the VCFs/PGENs and accessing the `Variants.records.contig_offsets` attribute.

        If the Dataset's output length is :code:`"ragged"`, then annotated haplotypes will be :class:`~genvarloader._ragged.RaggedAnnotatedHaps` where each
        field is a Ragged array instead of NumPy arrays.

        Parameters
        ----------
        kind
            The type of sequences to return. Can be one of :code:`"reference"`, :code:`"haplotypes"`, :code:`"annotated"`, :code:`"variants"`, or :code:`None`
            to return no sequences.
        """
        match kind, self._seqs, self._tracks, self._recon:
            case None, _, None, _:
                raise ValueError(
                    "Dataset only has sequences available, so returning no sequences is not possible."
                )
            case None, _, _, Haps() | Ref():
                raise RuntimeError(
                    "Dataset is set to only return sequences, so setting sequence_type to None would"
                    " result in a Dataset that cannot return anything."
                )
            case None, _, _, (Tracks() as t) | RefTracks(tracks=t) | HapsTracks(
                tracks=t
            ):
                return evolve(self, _recon=t)
            case kind, None, _, _:
                raise ValueError(
                    "Dataset has no reference genome to reconstruct sequences from."
                )
            case "haplotypes" | "annotated" | "variants", Ref(), _, _:
                raise ValueError(
                    "Dataset has no genotypes to reconstruct haplotypes from."
                )

            case "reference", _, _, Ref(reference=r) | Haps(reference=r):
                seqs = Ref(reference=r)
                return evolve(self, _recon=seqs)
            case "reference", Ref(reference=ref) | Haps(reference=ref), _, (
                (Tracks() as tracks)
                | RefTracks(tracks=tracks)
                | HapsTracks(tracks=tracks)
            ):
                seqs = Ref(reference=ref)
                return evolve(self, _recon=RefTracks(seqs=seqs, tracks=tracks))

            case "haplotypes", Haps() as haps, _, Ref() | Haps():
                return evolve(self, _recon=haps.to_kind(RaggedSeqs))
            case "haplotypes", Haps() as haps, _, (
                (Tracks() as tracks)
                | RefTracks(tracks=tracks)
                | HapsTracks(tracks=tracks)
            ):
                return evolve(self, _recon=HapsTracks(haps.to_kind(RaggedSeqs), tracks))

            case "annotated", Haps() as haps, _, Ref() | Haps():
                return evolve(self, _recon=haps.to_kind(RaggedAnnotatedHaps))
            case "annotated", Haps() as haps, _, (
                (Tracks() as tracks)
                | RefTracks(tracks=tracks)
                | HapsTracks(tracks=tracks)
            ):
                return evolve(
                    self, _recon=HapsTracks(haps.to_kind(RaggedAnnotatedHaps), tracks)
                )

            case "variants", Haps() as haps, _, Ref() | Haps():
                return evolve(self, _recon=haps.to_kind(RaggedVariants))
            case "variants", Haps() as haps, _, (
                (Tracks() as tracks)
                | RefTracks(tracks=tracks)
                | HapsTracks(tracks=tracks)
            ):
                return evolve(
                    self, _recon=HapsTracks(haps.to_kind(RaggedVariants), tracks)
                )

            case k, s, t, r:
                assert_never(k), assert_never(s), assert_never(t), assert_never(r)

    def with_tracks(self, tracks: str | list[str] | None):
        """Modify which tracks to return, returning a new dataset without modifying the old one.

        Parameters
        ----------
        tracks
            The tracks to return. Can be a (list of) track names or :code:`False` to return no tracks."""
        match tracks, self._seqs, self._tracks, self._recon:
            case None, None, _, _:
                raise ValueError(
                    "Dataset only has tracks available, so returning no tracks would"
                    " result in a Dataset that cannot return anything."
                )
            case None, Ref() | Haps(), _, Tracks():
                raise RuntimeError(
                    "Dataset is set to only return tracks, so setting tracks to None would"
                    " result in a Dataset that cannot return anything."
                )
            case None, _, None, _:
                return self
            case None, _, tr, ((Ref() | Haps()) as seqs) | RefTracks(
                seqs=seqs
            ) | HapsTracks(haps=seqs):
                return evolve(self, _tracks=tr.with_tracks(None), _recon=seqs)
            case t, _, None, _:
                raise ValueError(
                    "Can't set dataset to return tracks because it has none to begin with."
                )
            case t, _, tr, (Ref() as seqs) | RefTracks(seqs=seqs):
                recon = RefTracks(seqs=seqs, tracks=tr.with_tracks(t))
                return evolve(self, _tracks=tr.with_tracks(t), _recon=recon)
            case t, _, tr, (Haps() as seqs) | HapsTracks(haps=seqs):
                recon = HapsTracks(
                    haps=seqs,  # type: ignore
                    tracks=tr.with_tracks(t),
                )
                return evolve(self, _tracks=tr.with_tracks(t), _recon=recon)
            case t, _, tr, Tracks() as r:
                return evolve(self, _tracks=tr.with_tracks(t), _recon=r.with_tracks(t))
            case k, s, t, r:
                assert_never(k), assert_never(s), assert_never(t), assert_never(r)

    path: Path
    """Path to the dataset."""
    output_length: Literal["ragged", "variable"] | int
    """The output length. Can be set to :code:`"ragged"` or :code:`"variable"` to allow for variable length sequences.
    If set to an integer, all sequences will be padded or truncated to this length. See the
    `online documentation <https://genvarloader.readthedocs.io/en/latest/dataset.html>`_ for more information."""
    max_jitter: int
    """Maximum jitter."""
    return_indices: bool
    """Whether to return row and sample indices corresponding to the full dataset (no subsetting)."""
    contigs: list[str]
    """List of unique contigs."""
    jitter: int
    """How much jitter to use."""
    deterministic: bool
    """Whether to use randomized or deterministic algorithms. If set to :code:`False`, this will enable random
    shifting of longer-than-requested haplotypes and, for unphased variants, enable choosing sets of compatible variants proportional to their CCF;
    otherwise the dataset will always apply compatible sets with the highest CCF.
    
    .. note::
        This setting is independent of :attr:`~Dataset.jitter`, if you want no :attr:`~Dataset.jitter` you should set it to 0.
    """
    rc_neg: bool
    """Whether to reverse-complement the sequences on negative strands."""
    transform: Callable | None
    """Tranform to apply to what the dataset would otherwise return on its own."""
    _full_bed: pl.DataFrame = field(alias="_full_bed")
    _full_regions: NDArray[np.int32] = field(alias="_full_regions")
    """Unjittered, sorted regions matching order on-disk."""
    _idxer: DatasetIndexer = field(alias="_idxer")
    _seqs: (
        Ref | Haps[RaggedSeqs] | Haps[RaggedAnnotatedHaps] | Haps[RaggedVariants] | None
    ) = field(alias="_seqs")
    _tracks: Tracks | None = field(alias="_tracks")
    _recon: (
        Ref
        | Haps[RaggedSeqs]
        | Haps[RaggedAnnotatedHaps]
        | Haps[RaggedVariants]
        | Tracks
        | RefTracks
        | HapsTracks[RaggedSeqs]
        | HapsTracks[RaggedAnnotatedHaps]
        | HapsTracks[RaggedVariants]
    ) = field(alias="_recon")
    _rng: np.random.Generator = field(alias="_rng")

    @property
    def is_subset(self) -> bool:
        """Whether the dataset is a subset."""
        return self._idxer.is_subset

    @property
    def has_reference(self) -> bool:
        """Whether the dataset was provided a reference genome."""
        return self._seqs is not None

    @property
    def reference(self) -> Reference | None:
        """The reference genome."""
        if self._seqs is None:
            return None
        return self._seqs.reference

    @property
    def has_genotypes(self) -> bool:
        """Whether the dataset has genotypes."""
        return isinstance(self._seqs, Haps)

    @property
    def has_intervals(self) -> bool:
        """Whether the dataset has intervals."""
        return self._tracks is not None

    @property
    def samples(self) -> list[str]:
        """The samples in the dataset."""
        return self._idxer.samples

    @property
    def regions(self) -> pl.DataFrame:
        """The input regions in the dataset as they were provided to :func:`gvl.write() <genvarloader.write()>` i.e. with all BED columns plus any
        extra columns that were present."""
        if self._idxer.region_subset_idxs is None:
            return self._full_bed
        return self._full_bed[self._idxer.region_subset_idxs]

    @property
    def n_regions(self) -> int:
        """The number of regions in the dataset."""
        return self._idxer.n_regions

    @property
    def n_samples(self) -> int:
        """The number of samples in the dataset."""
        return self._idxer.n_samples

    @property
    def ploidy(self) -> int | None:
        """The ploidy of the dataset."""
        if isinstance(self._seqs, Haps):
            return self._seqs.genotypes.ploidy

    @property
    def shape(self) -> tuple[int, int]:
        """Return the shape of the dataset. :code:`(n_samples, n_regions)`"""
        return self.n_regions, self.n_samples

    @property
    def full_shape(self) -> tuple[int, int]:
        """Return the full shape of the dataset, ignoring any subsetting. :code:`(n_samples, n_regions)`"""
        return self._idxer.full_shape

    @property
    def available_tracks(self) -> list[str] | None:
        """The available tracks in the dataset."""
        if self._tracks is None:
            return
        return list(self._tracks.intervals)

    @property
    def active_tracks(self) -> list[str] | None:
        """The active tracks in the dataset."""
        if self._tracks is None:
            return
        return list(self._tracks.active_tracks)

    @property
    def _available_sequences(self) -> list[str] | None:
        """The available sequences in the dataset."""
        match self._seqs:
            case None:
                return None
            case Ref():
                return ["reference"]
            case Haps():
                return ["reference", "haplotypes", "annotated", "variants"]
            case s:
                assert_never(s)

    @property
    def sequence_type(
        self,
    ) -> Literal["haplotypes", "reference", "annotated", "variants"] | None:
        """The type of sequences in the dataset."""
        match self._recon:
            case Tracks():
                return
            case (Haps() as haps) | HapsTracks(haps=haps):
                if issubclass(haps.kind, RaggedAnnotatedHaps):
                    return "annotated"
                elif issubclass(haps.kind, RaggedVariants):
                    return "variants"
                elif issubclass(haps.kind, RaggedSeqs):
                    return "haplotypes"
                else:
                    assert_never(haps.kind)
            case Ref() | RefTracks():
                return "reference"
            case r:
                assert_never(r)

    def __len__(self):
        return self.n_regions * self.n_samples

    def __str__(self) -> str:
        if self._available_sequences is None or self.sequence_type is None:
            seq_type = "None"
        else:
            seqs = self._available_sequences
            seqs[seqs.index(self.sequence_type)] = f"[{self.sequence_type}]"
            seq_type = " ".join(seqs)

        if self.available_tracks is None:
            tracks = None
        else:
            tracks = f"{', '.join(self.available_tracks[:5])}"
            if len(self.available_tracks) > 5:
                tracks += f" + {len(self.available_tracks) - 5} more"

        if self.active_tracks is None:
            act_tracks = None
        else:
            act_tracks = f"{', '.join(self.active_tracks[:5])}"
            if len(self.active_tracks) > 5:
                act_tracks += f" + {len(self.active_tracks) - 5} more"
        return (
            f"GVL store at {self.path}\n"
            f"Is subset: {self.is_subset}\n"
            f"# of regions: {self.n_regions}\n"
            f"# of samples: {self.n_samples}\n"
            f"Output length: {self.output_length}\n"
            f"Jitter: {self.jitter} (max: {self.max_jitter})\n"
            f"Deterministic: {self.deterministic}\n"
            f"Sequence type: {seq_type}\n"
            f"Active tracks: {act_tracks}\n"
            f"Tracks available: {tracks}\n"
        )

    def __repr__(self) -> str:
        return str(self)

    def subset_to(
        self,
        regions: Idx | pl.Series | None = None,
        samples: Idx | str | Sequence[str] | None = None,
    ) -> Self:
        """Subset the dataset to specific regions and/or samples by index or a boolean mask. If regions or samples
        are not provided, the corresponding dimension will not be subset.

        Parameters
        ----------
        regions
            The regions to subset to.
        samples
            The samples to subset to.

        Examples
        --------
        Subsetting to the first 10 regions:

        .. code-block:: python

            ds.subset_to(slice(10))

        Subsetting to the 2nd and 4th samples:

        .. code-block:: python

            ds.subset_to(samples=[1, 3])


        Subsetting to chromosome 1, assuming it's labeled :code:`"chr1"`:

        .. code-block:: python

            r_idx = ds.regions["chrom"] == "chr1"
            ds.subset_to(regions=r_idx)


        Subsetting to regions labeled by a column "split", assuming "split" existed in the input regions:

        .. code-block:: python

            r_idx = ds.regions["split"] == "train"
            ds.subset_to(regions=r_idx)


        Subsetting to the intersection with another set of regions:

        .. code-block:: python

            import seqpro as sp

            regions = gvl.read_bedlike("regions.bed")
            regions_pr = sp.bed.to_pyranges(regions)
            ds_regions_pr = sp.bed.to_pyranges(ds.regions.with_row_index())
            r_idx = ds_regions_pr.overlap(regions_pr).df["index"].to_numpy()
            ds.subset_to(regions=r_idx)
        """
        if regions is None and samples is None:
            return self

        if samples is not None:
            if isinstance(samples, np.ndarray) and np.issubdtype(
                samples.dtype, np.bool_
            ):
                sample_idx = np.nonzero(samples)[0]
            elif isinstance(
                samples, (int, np.integer, slice, np.ndarray)
            ) or isinstance(samples[0], int):
                sample_idx = idx_like_to_array(samples, self.n_samples)  # type: ignore
            else:  # str | Sequence
                if isinstance(samples, str):
                    samples = [samples]
                _samples = set(samples)
                if missing := _samples.difference(self._idxer.full_samples):
                    raise ValueError(f"Samples {missing} not found in the dataset")
                sample_idx = np.array(
                    [
                        i
                        for i, s in enumerate(self._idxer.full_samples)
                        if s in _samples
                    ],
                    np.intp,
                )
        else:
            sample_idx = None

        if regions is not None:
            if isinstance(regions, pl.Series):
                region_idxs = regions.to_numpy()
                if np.issubdtype(region_idxs.dtype, np.bool_):
                    region_idxs = np.nonzero(region_idxs)[0]
                elif not np.issubdtype(region_idxs.dtype, np.integer):
                    raise ValueError("`regions` must be index-like or a boolean mask.")
            else:
                region_idxs = idx_like_to_array(regions, self.n_regions)
        else:
            region_idxs = None

        idxer = self._idxer.subset_to(regions=region_idxs, samples=sample_idx)

        return evolve(self, _idxer=idxer)

    def to_full_dataset(self) -> Self:
        """Return a full sized dataset, undoing any subsetting."""
        return evolve(self, _idxer=self._idxer.to_full_dataset())

    def haplotype_lengths(
        self,
        regions: Idx | None = None,
        samples: Idx | str | Sequence[str] | None = None,
    ) -> NDArray[np.int32] | None:
        """The lengths of jitter-extended haplotypes for specified regions and samples. If the dataset is
        not phased or not deterministic, this will return :code:`None` because the haplotypes are not guaranteed to be
        a consistent length due to randomness in what variants are used.

        Parameters
        ----------
        regions
            Regions to compute haplotype lengths for.
        samples
            Samples to compute haplotype lengths for.
        """
        if (
            not isinstance(self._seqs, Haps)
            or not isinstance(self._seqs.genotypes, SparseGenotypes)
            or not self.deterministic
        ):
            return None

        if regions is None:
            regions = slice(None)
        if samples is None:
            samples = slice(None)
        idx = (regions, samples)

        ds_idx, squeeze, out_reshape = self._idxer.parse_idx(idx)

        r_idx, _ = np.unravel_index(ds_idx, self.full_shape)

        # (b)
        regions = self._full_regions[r_idx]
        regions[:, 1] -= self.jitter
        regions[:, 2] += self.jitter

        # (b p)
        hap_lens = (
            regions[:, 2, None]  # (b 1)
            - regions[:, 1, None]  # (b 1)
            + self._seqs._haplotype_ilens(ds_idx, regions, self.deterministic)  # (b p)
        )

        if squeeze:
            hap_lens = hap_lens.squeeze(0)

        if out_reshape is not None:
            hap_lens = hap_lens.reshape(*out_reshape, self._seqs.genotypes.shape[-1])

        return hap_lens

    def write_transformed_track(
        self,
        new_track: str,
        existing_track: str,
        transform: Callable[
            [NDArray[np.intp], NDArray[np.intp], Ragged[np.float32]],
            Ragged[np.float32],
        ],
        max_mem: int = 2**30,
        overwrite: bool = False,
    ) -> ArrayDataset | RaggedDataset:
        """Write transformed tracks to the dataset.

        Parameters
        ----------
        new_track
            The name of the new track.
        existing_track
            The name of the existing track to transform.
        transform
            A function to apply to the existing track to get a new, transformed track.
            This will be done in chunks such that the tracks provided will not exceed :code:`max_mem`.
            The arguments given to the transform will be the region and sample indices as numpy arrays
            and the tracks themselves as a :class:`Ragged` array with
            shape (regions, samples). The tracks must be a :class:`Ragged` array since regions may be
            different lengths to accomodate indels. This function should then return the transformed
            tracks as a :class:`Ragged` array with the same shape and lengths.
        max_mem
            The maximum memory to use in bytes, by default 1 GiB (2**30 bytes)
        overwrite
            Whether to overwrite the existing track, by default False
        """
        if self._tracks is None:
            raise ValueError("Dataset has no tracks to transform.")

        new_tracks = self._tracks.write_transformed_track(
            new_track,
            existing_track,
            transform,
            self.path,
            self._full_regions,
            self.max_jitter,
            self._idxer,
            self._seqs if isinstance(self._seqs, Haps) else None,
            max_mem=max_mem,
            overwrite=overwrite,
        )

        return evolve(self, _tracks=new_tracks)  # type: ignore

    def write_annot_tracks(self, tracks: dict[str, str | Path | pl.DataFrame]) -> Self:
        """Write annotation tracks to the dataset. Returns a new dataset with the
        tracks available. Activate them with :meth:`with_tracks()`.

        Parameters
        ----------
        tracks
            Paths to the annotation tracks (or literal tables) in BED-like format.
            Keys should be the track names and values should be the paths to the BED files
            or polars.DataFrames.

            .. note::

                Only supports BED files for now.
        """
        if self.available_tracks is not None and (
            exists := set(tracks) & set(self.available_tracks)
        ):
            raise ValueError(f"Some tracks already exists in the dataset: {exists}")

        for name, bedlike in tracks.items():
            out_dir = self.path / "annot_intervals" / name
            out_dir.mkdir(parents=True, exist_ok=True)

            if isinstance(bedlike, str) or isinstance(bedlike, Path):
                bedlike = sp.bed.read(bedlike)

            # ensure the full_bed matches the order on-disk
            full_bed = regions_to_bed(self._full_regions, self.contigs)
            itvs = _annot_to_intervals(full_bed, bedlike)

            out = np.memmap(
                out_dir / "intervals.npy",
                dtype=itvs.data.dtype,
                mode="w+",
                shape=itvs.data.shape,
            )
            out[:] = itvs.data[:]
            out.flush()

            out = np.memmap(
                out_dir / "offsets.npy",
                dtype=itvs.offsets.dtype,
                mode="w+",
                shape=len(itvs.offsets),
            )
            out[:] = itvs.offsets
            out.flush()

        ds_tracks = Tracks.from_path(self.path, *self.full_shape).with_tracks(None)
        match self._recon:
            case Ref() | Haps():
                recon = self._recon
            case Tracks() as r:
                recon = ds_tracks.with_tracks(r.active_tracks)
            case (RefTracks() | HapsTracks()) as r:
                recon = evolve(
                    self._recon, tracks=ds_tracks.with_tracks(r.tracks.active_tracks)
                )
            case r:
                assert_never(r)

        return evolve(self, _tracks=ds_tracks, _recon=recon)

    def to_torch_dataset(
        self, return_indices: bool, transform: Callable | None
    ) -> TorchDataset:
        """Convert the dataset to a PyTorch :class:`Dataset <torch.utils.data.Dataset>`. Requires PyTorch to be installed.

        Parameters
        ----------
        return_indices
            Whether to append arrays of row and sample indices of the non-subset dataset to each batch.
        transform
            The transform to apply to each batch of data. The transform should take input matching the output of the dataset and can
            return anything that can be converted to a PyTorch tensor. In combination with indices, this allows you to combine arbitrary
            row- and sample-specific data with dataset output on-the-fly.

            .. note::
                Depending on how transforms are implemented, they can easily introduce a dataloading bottleneck. If you find
                dataloading is slow, it's often a good idea to try disabling your transform to see if it's impacting throughput.
        """
        if self.output_length == "ragged":
            raise ValueError(
                """`output_length` is currently set to "ragged" and ragged output cannot be converted to PyTorch Tensors."""
                """ Set `output_length` to "variable" or an integer."""
            )
        return TorchDataset(self, return_indices, transform)

    def to_dataloader(
        self,
        batch_size: int = 1,
        shuffle: bool = False,
        sampler: td.Sampler | Iterable | None = None,
        num_workers: int = 0,
        collate_fn: Callable | None = None,
        pin_memory: bool = False,
        drop_last: bool = False,
        timeout: float = 0,
        worker_init_fn: Callable | None = None,
        multiprocessing_context: Callable | None = None,
        generator: torch.Generator | None = None,
        *,
        prefetch_factor: int | None = None,
        persistent_workers: bool = False,
        pin_memory_device: str = "",
        return_indices: bool = False,
        transform: Callable | None = None,
    ) -> td.DataLoader:
        """Convert the dataset to a PyTorch :class:`DataLoader <torch.utils.data.DataLoader>`. The parameters are the same as a
        :class:`DataLoader <torch.utils.data.DataLoader>` with a few omissions e.g. :code:`batch_sampler`.
        Requires PyTorch to be installed.

        Parameters
        ----------
        batch_size
            How many samples per batch to load.
        shuffle
            Set to True to have the data reshuffled at every epoch.
        sampler
            Defines the strategy to draw samples from the dataset. Can be any :py:class:`Iterable <typing.Iterable>` with :code:`__len__` implemented. If specified, shuffle must not be specified.

            .. important::
                Do not provide a :class:`BatchSampler <torch.utils.data.BatchSampler>` here. GVL Datasets use multithreading when indexed with batches of indices to avoid the overhead of multi-processing.
                To leverage this, GVL will automatically wrap the :code:`sampler` with a :class:`BatchSampler <torch.utils.data.BatchSampler>`
                so that lists of indices are given to the GVL Dataset instead of one index at a time. See `this post <https://discuss.pytorch.org/t/dataloader-sample-by-slices-from-dataset/113005>`_
                for more information.
        num_workers
            How many subprocesses to use for dataloading. :code:`0` means that the data will be loaded in the main process.

            .. tip::
                For GenVarLoader, it is generally best to set this to 0 or 1 since almost everything in
                GVL is multithreaded. However, if you are using a transform that is compute intensive and single threaded, there may
                be a benefit to setting this > 1.
        collate_fn
            Merges a list of samples to form a mini-batch of Tensor(s).
        pin_memory
            If :code:`True`, the data loader will copy Tensors into device/CUDA pinned memory before returning them. If your data elements are a custom type, or your :code:`collate_fn` returns a batch that is a custom type, see the example below.
        drop_last
            Set to :code:`True` to drop the last incomplete batch, if the dataset size is not divisible by the batch size. If :code:`False` and the size of dataset is not divisible by the batch size, then the last batch will be smaller.
        timeout
            If positive, the timeout value for collecting a batch from workers. Should always be non-negative.
        worker_init_fn
            If not :code:`None`, this will be called on each worker subprocess with the worker id (an int in :code:`[0, num_workers - 1]`) as input, after seeding and before data loading.
        multiprocessing_context
            If :code:`None`, the default multiprocessing context of your operating system will be used.
        generator
            If not :code:`None`, this RNG will be used by RandomSampler to generate random indexes and multiprocessing to generate :code:`base_seed` for workers.
        prefetch_factor
            Number of batches loaded in advance by each worker. 2 means there will be a total of 2 * num_workers batches prefetched across all workers. (default value depends on the set value for num_workers. If value of num_workers=0 default is None. Otherwise, if value of num_workers > 0 default is 2).
        persistent_workers
            If :code:`True`, the data loader will not shut down the worker processes after a dataset has been consumed once. This allows to maintain the workers Dataset instances alive.
        pin_memory_device
            The device to :code:`pin_memory` to if :code:`pin_memory` is :code:`True`.
        return_indices
            Whether to append arrays of row and sample indices of the non-subset dataset to each batch.
        transform
            The transform to apply to each batch of data. The transform should take input matching the output of the dataset and can
            return anything that can be converted to a PyTorch tensor. In combination with indices, this allows you to combine arbitrary
            row- and sample-specific data with dataset output on-the-fly.

            .. note::
                Depending on how transforms are implemented, they can easily introduce a dataloading bottleneck. If you find
                dataloading is slow, it's often a good idea to try disabling your transform to see if it's impacting throughput.
        """
        return get_dataloader(
            dataset=self.to_torch_dataset(return_indices, transform),
            batch_size=batch_size,
            shuffle=shuffle,
            sampler=sampler,
            num_workers=num_workers,
            collate_fn=collate_fn,
            pin_memory=pin_memory,
            drop_last=drop_last,
            timeout=timeout,
            worker_init_fn=worker_init_fn,
            multiprocessing_context=multiprocessing_context,
            generator=generator,
            prefetch_factor=prefetch_factor,
            persistent_workers=persistent_workers,
            pin_memory_device=pin_memory_device,
        )

    def __getitem__(
        self, idx: Idx | tuple[Idx] | tuple[Idx, Idx | str | Sequence[str]]
    ) -> (
        Ragged[np.bytes_ | np.float32]
        | RaggedAnnotatedHaps
        | RaggedVariants
        | NDArray[np.bytes_ | np.float32]
        | AnnotatedHaps
        | tuple[
            Ragged[np.bytes_ | np.float32]
            | RaggedAnnotatedHaps
            | RaggedVariants
            | NDArray[np.bytes_ | np.float32]
            | AnnotatedHaps,
            ...,
        ]
    ):
        # (b)
        ds_idx, squeeze, out_reshape = self._idxer.parse_idx(idx)
        r_idx, _ = np.unravel_index(ds_idx, self.full_shape)

        # makes a copy because r_idx is at least 1D & triggers advanced indexing
        regions = self._full_regions[r_idx]
        lengths = regions[:, 2] - regions[:, 1]
        jitter = self._rng.integers(
            -self.jitter, self.jitter + 1, size=len(regions), dtype=np.int32
        )
        regions[:, 1] += jitter
        regions[:, 2] = regions[:, 1] + lengths

        recon = self._recon(
            idx=ds_idx,
            r_idx=r_idx,
            regions=regions,
            output_length=self.output_length,
            jitter=self.jitter,
            rng=self._rng,
            deterministic=self.deterministic,
        )

        if isinstance(recon, tuple):
            unlist = False
        else:
            unlist = True
            recon = (recon,)

        ragv = None
        if isinstance(recon[0], RaggedVariants):
            ragv = recon[0]
            recon = recon[1:]

        recon = cast(
            tuple[Ragged[np.bytes_ | np.float32] | RaggedAnnotatedHaps, ...], recon
        )

        if self.rc_neg:
            if self.sequence_type == "variants":
                raise RuntimeError(
                    "Reverse complementing variants is not supported. Please set rc_neg to False or use a different sequence type."
                )
            # (b)
            to_rc: NDArray[np.bool_] = self._full_regions[r_idx, 3] == -1
            recon = tuple(self._rc(r, to_rc) for r in recon)

        if self.output_length == "variable":
            recon = tuple(self._pad(r) for r in recon)
        elif isinstance(self.output_length, int):
            recon = tuple(self._fix_len(r) for r in recon)

        if ragv is not None:
            recon = (ragv,) + recon

        if out_reshape is not None:
            recon = tuple(o.reshape(out_reshape + o.shape[1:]) for o in recon)

        if squeeze:
            # (1 [p] l) -> ([p] l)
            recon = tuple(o.squeeze(0) for o in recon)

        if unlist:
            recon = recon[0]

<<<<<<< HEAD
        if isinstance(out, list):
            out = tuple(out)
        return out
=======
        return recon
>>>>>>> 0b3da010

    @overload
    def _rc(self, rag: Ragged[DTYPE], to_rc: NDArray[np.bool_]) -> Ragged[DTYPE]: ...
    @overload
    def _rc(
        self, rag: RaggedAnnotatedHaps, to_rc: NDArray[np.bool_]
    ) -> RaggedAnnotatedHaps: ...
    def _rc(
        self, rag: Ragged | RaggedAnnotatedHaps, to_rc: NDArray[np.bool_]
    ) -> Ragged | RaggedAnnotatedHaps:
        if isinstance(rag, Ragged):
            if is_rag_dtype(rag, np.bytes_):
                rag = reverse_complement(rag, to_rc)
            elif is_rag_dtype(rag, np.float32):
                reverse(rag, to_rc)
        elif isinstance(rag, RaggedAnnotatedHaps):
            rag.haps = reverse_complement(rag.haps, to_rc)
            reverse(rag.var_idxs, to_rc)
            reverse(rag.ref_coords, to_rc)
        else:
            assert_never(rag)
        return rag

    @overload
    def _pad(self, rag: Ragged[DTYPE]) -> NDArray[DTYPE]: ...
    @overload
    def _pad(self, rag: RaggedAnnotatedHaps) -> AnnotatedHaps: ...
    def _pad(self, rag: Ragged | RaggedAnnotatedHaps) -> NDArray | AnnotatedHaps:
        if isinstance(rag, Ragged):
            if is_rag_dtype(rag, np.bytes_):
                return to_padded(rag, b"N")
            elif is_rag_dtype(rag, np.float32):
                return to_padded(rag, 0)
            else:
                raise ValueError(f"Unsupported pad dtype: {rag.data.dtype}")
        elif isinstance(rag, RaggedAnnotatedHaps):
            return rag.to_padded()
        else:
            assert_never(rag)

    @overload
    def _fix_len(self, rag: Ragged[DTYPE]) -> NDArray[DTYPE]: ...
    @overload
    def _fix_len(self, rag: RaggedAnnotatedHaps) -> AnnotatedHaps: ...
    def _fix_len(self, rag: Ragged | RaggedAnnotatedHaps) -> NDArray | AnnotatedHaps:
        assert isinstance(self.output_length, int)
        if isinstance(rag, Ragged):
            # (b p) or (b)
            return rag.data.reshape((*rag.shape, self.output_length))
        elif isinstance(rag, RaggedAnnotatedHaps):
            assert isinstance(self._seqs, Haps)
            return rag.to_fixed_shape((*rag.shape, self.output_length))
        else:
            assert_never(rag)


def _annot_to_intervals(regions: pl.DataFrame, annot: pl.DataFrame) -> RaggedIntervals:
    # normalize contig names
    reg_c = regions["chrom"].unique()
    annot_c = annot["chrom"].unique()
    renamer = (normalize_contig_name(c, reg_c) for c in annot_c)
    renamer = {c: new_c for c, new_c in zip(annot_c, renamer) if new_c is not None}
    annot = annot.with_columns(chrom=pl.col("chrom").replace(renamer))

    # find intersection
    intersect = sp.bed.from_pyr(
        sp.bed.to_pyr(annot).join(sp.bed.to_pyr(regions.with_row_index()))
    ).sort("index", "chrom", "chromStart")

    # compute offsets, considering regions with no overlaps
    i, nonzero_counts = np.unique(intersect["index"], return_counts=True)
    counts = np.zeros(regions.height, dtype=np.int32)
    counts[i] = nonzero_counts
    offsets = lengths_to_offsets(counts)

    # convert to numpy intervals
    itvs = np.empty(intersect.height, dtype=INTERVAL_DTYPE)
    itvs["start"] = intersect["chromStart"].to_numpy()
    itvs["end"] = intersect["chromEnd"].to_numpy()
    itvs["value"] = intersect["score"].to_numpy()
    itvs = RaggedIntervals.from_offsets(itvs, len(offsets) - 1, offsets)

    return itvs


SEQ = TypeVar("SEQ", NDArray[np.bytes_], AnnotatedHaps, RaggedVariants)
MaybeSEQ = TypeVar("MaybeSEQ", None, NDArray[np.bytes_], AnnotatedHaps, RaggedVariants)
MaybeTRK = TypeVar("MaybeTRK", None, NDArray[np.float32])

RSEQ = TypeVar("RSEQ", RaggedSeqs, RaggedAnnotatedHaps, RaggedVariants)
MaybeRSEQ = TypeVar("MaybeRSEQ", None, RaggedSeqs, RaggedAnnotatedHaps, RaggedVariants)
MaybeRTRK = TypeVar("MaybeRTRK", None, Ragged[np.float32])


class ArrayDataset(Dataset, Generic[MaybeSEQ, MaybeTRK]):
    """Only for type checking purposes, you should never instantiate this class directly."""

    output_length: Literal["variable"] | int

    @overload
    def with_len(
        self: ArrayDataset[NDArray[np.bytes_], None],
        output_length: Literal["ragged"],
    ) -> RaggedDataset[RaggedSeqs, None]: ...
    @overload
    def with_len(
        self: ArrayDataset[AnnotatedHaps, None],
        output_length: Literal["ragged"],
    ) -> RaggedDataset[RaggedAnnotatedHaps, None]: ...
    @overload
    def with_len(
        self: ArrayDataset[None, NDArray[np.float32]],
        output_length: Literal["ragged"],
    ) -> RaggedDataset[None, Ragged[np.float32]]: ...
    @overload
    def with_len(
        self: ArrayDataset[NDArray[np.bytes_], NDArray[np.float32]],
        output_length: Literal["ragged"],
    ) -> RaggedDataset[RaggedSeqs, Ragged[np.float32]]: ...
    @overload
    def with_len(
        self: ArrayDataset[AnnotatedHaps, NDArray[np.float32]],
        output_length: Literal["ragged"],
    ) -> RaggedDataset[RaggedAnnotatedHaps, Ragged[np.float32]]: ...
    @overload
    def with_len(
        self,
        output_length: Literal["variable"] | int,
    ) -> ArrayDataset[NDArray[np.bytes_], MaybeTRK]: ...
    def with_len(
        self, output_length: Literal["ragged", "variable"] | int
    ) -> RaggedDataset[MaybeRSEQ, MaybeRTRK] | ArrayDataset[SEQ, MaybeTRK]:
        return super().with_len(output_length)

    @overload
    def with_seqs(self, kind: None) -> ArrayDataset[None, MaybeTRK]: ...
    @overload
    def with_seqs(
        self, kind: Literal["reference", "haplotypes"]
    ) -> ArrayDataset[NDArray[np.bytes_], MaybeTRK]: ...
    @overload
    def with_seqs(
        self, kind: Literal["annotated"]
    ) -> ArrayDataset[AnnotatedHaps, MaybeTRK]: ...
    @overload
    def with_seqs(
        self, kind: Literal["variants"]
    ) -> ArrayDataset[RaggedVariants, MaybeTRK]: ...
    def with_seqs(
        self, kind: Literal["reference", "haplotypes", "annotated", "variants"] | None
    ) -> ArrayDataset:
        return super().with_seqs(kind)

    @overload
    def with_tracks(self, tracks: None) -> ArrayDataset[MaybeSEQ, None]: ...
    @overload
    def with_tracks(
        self, tracks: str
    ) -> ArrayDataset[MaybeSEQ, NDArray[np.float32]]: ...
    @overload
    def with_tracks(
        self, tracks: list[str]
    ) -> ArrayDataset[MaybeSEQ, NDArray[np.float32]]: ...
    def with_tracks(self, tracks: str | list[str] | None) -> ArrayDataset:
        return super().with_tracks(tracks)

    @overload
    def __getitem__(
        self: ArrayDataset[SEQ, None],
        idx: Idx | tuple[Idx] | tuple[Idx, Idx | str | Sequence[str]],
    ) -> SEQ: ...
    @overload
    def __getitem__(
        self: ArrayDataset[None, NDArray[np.float32]],
        idx: Idx | tuple[Idx] | tuple[Idx, Idx | str | Sequence[str]],
    ) -> NDArray[np.float32]: ...
    @overload
    def __getitem__(
        self: ArrayDataset[SEQ, NDArray[np.float32]],
        idx: Idx | tuple[Idx] | tuple[Idx, Idx | str | Sequence[str]],
    ) -> tuple[SEQ, NDArray[np.float32]]: ...
    @overload
    def __getitem__(
        self: ArrayDataset[SEQ, MaybeTRK],
        idx: Idx | tuple[Idx] | tuple[Idx, Idx | str | Sequence[str]],
    ) -> SEQ | tuple[SEQ, NDArray[np.float32]]: ...
    @overload
    def __getitem__(
        self: ArrayDataset[MaybeSEQ, NDArray[np.float32]],
        idx: Idx | tuple[Idx] | tuple[Idx, Idx | str | Sequence[str]],
    ) -> NDArray[np.float32] | tuple[SEQ, NDArray[np.float32]]: ...
    @overload
    def __getitem__(
        self: ArrayDataset[MaybeSEQ, MaybeTRK],
        idx: Idx | tuple[Idx] | tuple[Idx, Idx | str | Sequence[str]],
    ) -> SEQ | NDArray[np.float32] | tuple[SEQ, NDArray[np.float32]]: ...
    def __getitem__(
        self, idx: Idx | tuple[Idx] | tuple[Idx, Idx | str | Sequence[str]]
    ) -> SEQ | NDArray[np.float32] | tuple[SEQ, NDArray[np.float32]]:
        return super().__getitem__(idx)  # type: ignore


class RaggedDataset(Dataset, Generic[MaybeRSEQ, MaybeRTRK]):
    """Only for type checking purposes, you should never instantiate this class directly."""

    output_length: Literal["ragged"]

    @overload
    def with_len(
        self: RaggedDataset[RaggedSeqs, None],
        output_length: Literal["variable"] | int,
    ) -> ArrayDataset[NDArray[np.bytes_], None]: ...
    @overload
    def with_len(
        self: RaggedDataset[RaggedAnnotatedHaps, None],
        output_length: Literal["variable"] | int,
    ) -> ArrayDataset[AnnotatedHaps, None]: ...
    @overload
    def with_len(
        self: RaggedDataset[None, Ragged[np.float32]],
        output_length: Literal["variable"] | int,
    ) -> ArrayDataset[None, NDArray[np.float32]]: ...
    @overload
    def with_len(
        self: RaggedDataset[None, MaybeRTRK],
        output_length: Literal["variable"] | int,
    ) -> ArrayDataset[None, MaybeTRK]: ...
    @overload
    def with_len(
        self: RaggedDataset[RaggedSeqs, Ragged[np.float32]],
        output_length: Literal["variable"] | int,
    ) -> ArrayDataset[NDArray[np.bytes_], NDArray[np.float32]]: ...
    @overload
    def with_len(
        self: RaggedDataset[RaggedAnnotatedHaps, Ragged[np.float32]],
        output_length: Literal["variable"] | int,
    ) -> ArrayDataset[AnnotatedHaps, NDArray[np.float32]]: ...
    @overload
    def with_len(
        self,
        output_length: Literal["ragged"],
    ) -> RaggedDataset[MaybeRSEQ, MaybeRTRK]: ...
    def with_len(
        self, output_length: Literal["ragged", "variable"] | int
    ) -> RaggedDataset[MaybeRSEQ, MaybeRTRK] | ArrayDataset[MaybeSEQ, MaybeTRK]:
        return super().with_len(output_length)

    @overload
    def with_seqs(self, kind: None) -> RaggedDataset[None, MaybeRTRK]: ...
    @overload
    def with_seqs(
        self, kind: Literal["reference", "haplotypes"]
    ) -> RaggedDataset[RaggedSeqs, MaybeRTRK]: ...
    @overload
    def with_seqs(
        self, kind: Literal["annotated"]
    ) -> RaggedDataset[RaggedAnnotatedHaps, MaybeRTRK]: ...
    @overload
    def with_seqs(
        self, kind: Literal["variants"]
    ) -> RaggedDataset[RaggedVariants, MaybeRTRK]: ...
    def with_seqs(
        self, kind: Literal["reference", "haplotypes", "annotated", "variants"] | None
    ) -> RaggedDataset:
        return super().with_seqs(kind)

    @overload
    def with_tracks(self, tracks: None) -> RaggedDataset[MaybeRSEQ, None]: ...
    @overload
    def with_tracks(
        self, tracks: str
    ) -> RaggedDataset[MaybeRSEQ, Ragged[np.float32]]: ...
    @overload
    def with_tracks(
        self, tracks: list[str]
    ) -> RaggedDataset[MaybeRSEQ, Ragged[np.float32]]: ...
    def with_tracks(self, tracks: str | list[str] | None) -> RaggedDataset:
        return super().with_tracks(tracks)

    @overload
    def __getitem__(
        self: RaggedDataset[None, None],
        idx: Idx | tuple[Idx] | tuple[Idx, Idx | str | Sequence[str]],
    ) -> NoReturn: ...
    @overload
    def __getitem__(
        self: RaggedDataset[RSEQ, None],
        idx: Idx | tuple[Idx] | tuple[Idx, Idx | str | Sequence[str]],
    ) -> RSEQ: ...
    @overload
    def __getitem__(
        self: RaggedDataset[None, Ragged[np.float32]],
        idx: Idx | tuple[Idx] | tuple[Idx, Idx | str | Sequence[str]],
    ) -> Ragged[np.float32]: ...
    @overload
    def __getitem__(
        self: RaggedDataset[RSEQ, Ragged[np.float32]],
        idx: Idx | tuple[Idx] | tuple[Idx, Idx | str | Sequence[str]],
    ) -> tuple[RSEQ, Ragged[np.float32]]: ...
    @overload
    def __getitem__(
        self: RaggedDataset[RSEQ, MaybeRTRK],
        idx: Idx | tuple[Idx] | tuple[Idx, Idx | str | Sequence[str]],
    ) -> RSEQ | tuple[RSEQ, Ragged[np.float32]]: ...
    @overload
    def __getitem__(
        self: RaggedDataset[MaybeRSEQ, Ragged[np.float32]],
        idx: Idx | tuple[Idx] | tuple[Idx, Idx | str | Sequence[str]],
    ) -> Ragged[np.float32] | tuple[RSEQ, Ragged[np.float32]]: ...
    @overload
    def __getitem__(
        self: RaggedDataset[MaybeRSEQ, MaybeRTRK],
        idx: Idx | tuple[Idx] | tuple[Idx, Idx | str | Sequence[str]],
    ) -> RSEQ | Ragged[np.float32] | tuple[RSEQ, Ragged[np.float32]]: ...
    def __getitem__(
        self, idx: Idx | tuple[Idx] | tuple[Idx, Idx | str | Sequence[str]]
    ) -> RSEQ | Ragged[np.float32] | tuple[RSEQ, Ragged[np.float32]]:
        return super().__getitem__(idx)  # type: ignore<|MERGE_RESOLUTION|>--- conflicted
+++ resolved
@@ -1246,13 +1246,7 @@
         if unlist:
             recon = recon[0]
 
-<<<<<<< HEAD
-        if isinstance(out, list):
-            out = tuple(out)
-        return out
-=======
         return recon
->>>>>>> 0b3da010
 
     @overload
     def _rc(self, rag: Ragged[DTYPE], to_rc: NDArray[np.bool_]) -> Ragged[DTYPE]: ...
